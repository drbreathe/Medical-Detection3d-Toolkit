import importlib
import numpy as np
import os
import shutil
import time
import csv
import torch
import torch.nn as nn
import torch.optim as optim
from torch.utils.tensorboard import SummaryWriter
from torch.amp import autocast, GradScaler
from tqdm import tqdm

from detection3d.utils.image_tools import save_intermediate_results
from detection3d.loss.focal_loss import FocalLoss
from detection3d.loss.SigmoidFocalLoss import SigmoidFocalLossMultiChannel
from detection3d.utils.file_io import load_config, setup_logger, get_run_dir
from detection3d.utils.model_io import load_checkpoint, save_landmark_detection_checkpoint
from detection3d.dataset.dataloader import get_landmark_detection_dataloader


# ------------------------------------------------------------------------------
# ✅ EARLY STOPPING
# ------------------------------------------------------------------------------
class EarlyStopping:
    def __init__(self, patience=50, min_delta=1e-4, start_epoch=0):
        self.patience = patience
        self.min_delta = min_delta
        self.start_epoch = start_epoch

        self.best = float("inf")
        self.best_epoch = -1
        self.counter = 0

    def step(self, val_loss, epoch):
        """Returns True if should stop."""
        if epoch < self.start_epoch:
            return False

        if val_loss < self.best - self.min_delta:
            self.best = val_loss
            self.best_epoch = epoch
            self.counter = 0
            return False
        else:
            self.counter += 1
            return self.counter >= self.patience


# ------------------------------------------------------------------------------
# ✅ LOSS HANDLER (both mask styles)
# ------------------------------------------------------------------------------
def compute_landmark_mask_loss(outputs, landmark_masks, loss_function):
    """
    Supports both:
      Style 1: Single-channel multi-class mask (target shape [B,1,D,H,W])
      Style 2: Multi-channel ternary mask      (target shape [B,C,D,H,W])

    Mask values:
      Style 1: {-1,0,1,2,...}
      Style 2: {-1,0,1} in every channel

    outputs: logits [B,C,D,H,W]
    """

    assert outputs.shape[0] == landmark_masks.shape[0], "Batch size mismatch"

    # -------------------------------------------------------------------------
    # ✅ Style 1: single-channel multi-class
    # -------------------------------------------------------------------------
    if landmark_masks.shape[1] == 1:
        outputs = outputs.permute(0, 2, 3, 4, 1).contiguous().view(-1, outputs.shape[1])
        landmark_masks = landmark_masks.permute(0, 2, 3, 4, 1).contiguous().view(-1)

        # ignore (-1) externally
        valid_idx = torch.nonzero(landmark_masks >= 0, as_tuple=False).view(-1)
        outputs = torch.index_select(outputs, 0, valid_idx)
        landmark_masks = torch.index_select(landmark_masks, 0, valid_idx)

        loss = loss_function(outputs, landmark_masks)
        return loss

    # -------------------------------------------------------------------------
    # ✅ Style 2: multi-channel ternary (ignore differs per channel)
    # -------------------------------------------------------------------------
    else:
        # external ignore mask
        valid_mask = (landmark_masks >= 0).float()  # [B,C,D,H,W]

        # convert target {-1,0,1} -> {0,0,1}
        target = (landmark_masks > 0).float()

        loss = loss_function(outputs, target, valid_mask=valid_mask)
        return loss


# ------------------------------------------------------------------------------
# ✅ MASK STATS (tensorboard debug)
# ------------------------------------------------------------------------------
def compute_mask_stats(landmark_masks):
    """
    Works for:
      [B,1,D,H,W] multi-class (-1,0,1..K)
      [B,C,D,H,W] ternary     (-1,0,1)

    Returns:
        pos_fraction: fraction of positive voxels among valid voxels
        ignore_fraction: fraction of ignore voxels among all voxels
        zero_pos_rate: fraction of samples with zero positives
    """
    B = landmark_masks.shape[0]
    mask_flat = landmark_masks.view(B, -1)

    valid = mask_flat >= 0
    ignore = mask_flat < 0
    pos = mask_flat > 0

    valid_count = valid.sum(dim=1).float()
    pos_count = pos.sum(dim=1).float()
    ignore_count = ignore.sum(dim=1).float()

    pos_fraction = (pos_count / (valid_count + 1e-8)).mean().item()
    ignore_fraction = (ignore_count / mask_flat.shape[1]).mean().item()
    zero_pos_rate = (pos_count == 0).float().mean().item()

<<<<<<< HEAD
    return pos_fraction, ignore_fraction, zero_pos_rate


# ------------------------------------------------------------------------------
# ✅ TRAIN STEP (AMP + grad accumulation)
# ------------------------------------------------------------------------------
def train_step(cfg, net, crops, landmark_masks, frames, filenames,
               loss_func, optimizer, scaler, writer,
               batch_idx, accum_steps=1):

=======
def train_step(cfg, net, crops, landmark_masks, frames, filenames,
               loss_func, optimizer, scaler, batch_idx):
    """
    One training step. Supports both single-crop and multi-crop batches.

    Expected input shapes:
      - single-crop: crops [B, C, D, H, W], masks [B, 1, D, H, W]
      - multi-crop : crops [B, X, C, D, H, W], masks [B, X, 1, D, H, W]
    """
>>>>>>> 7a3d4ae2
    net.train()

    # ---- Multi-crop flatten: [B, X, C, D, H, W] -> [B*X, C, D, H, W]
    multi_crop = (crops.dim() == 6)
    if multi_crop:
        B, X = crops.shape[:2]
        crops = crops.view(B * X, *crops.shape[2:])
        landmark_masks = landmark_masks.view(B * X, *landmark_masks.shape[2:])

    # Move to GPU
    if cfg.general.num_gpus > 0:
        crops = crops.cuda(non_blocking=True)
        landmark_masks = landmark_masks.cuda(non_blocking=True)

<<<<<<< HEAD
    # zero gradients only at start of accumulation window
    if batch_idx % accum_steps == 0:
        optimizer.zero_grad(set_to_none=True)

    with autocast(device_type="cuda", enabled=cfg.train.use_amp):
=======
    optimizer.zero_grad(set_to_none=True)

    # Forward + loss
    with autocast(device_type='cuda', enabled=cfg.train.use_amp):
>>>>>>> 7a3d4ae2
        outputs = net(crops)
        loss = compute_landmark_mask_loss(outputs, landmark_masks, loss_func)
        loss_scaled = loss / accum_steps

<<<<<<< HEAD
    if cfg.train.use_amp:
        scaler.scale(loss_scaled).backward()
    else:
        loss_scaled.backward()

    did_step = False

    if (batch_idx + 1) % accum_steps == 0:
        if cfg.train.use_amp:
            scaler.step(optimizer)
            scaler.update()
        else:
            optimizer.step()
        optimizer.zero_grad(set_to_none=True)
        did_step = True

    # stats
    pos_frac, ignore_frac, zero_pos_rate = compute_mask_stats(landmark_masks)
    writer.add_scalar("MaskStats/pos_fraction", pos_frac, batch_idx)
    writer.add_scalar("MaskStats/ignore_fraction", ignore_frac, batch_idx)
    writer.add_scalar("MaskStats/zero_pos_rate", zero_pos_rate, batch_idx)

    # optional save debug
    if cfg.debug.save_inputs:
=======
    # Backward
    if cfg.train.use_amp:
        scaler.scale(train_loss).backward()
        scaler.step(optimizer)
        scaler.update()
    else:
        train_loss.backward()
        optimizer.step()

    # Optional: Save debug outputs
    # NOTE: frames/filenames are per-image, not per-crop. So only safe in single-crop mode.
    if cfg.debug.save_inputs and (not multi_crop):
>>>>>>> 7a3d4ae2
        batch_size = crops.size(0)
        save_path = os.path.join(cfg.general.save_dir, f"batch_{batch_idx}")
        save_intermediate_results(
            list(range(batch_size)), crops, landmark_masks, outputs,
            frames, filenames, save_path
        )

    return loss.detach(), did_step


# ------------------------------------------------------------------------------
# ✅ VALIDATION
# ------------------------------------------------------------------------------
def val_step(cfg, network, val_data_loader, loss_function):
<<<<<<< HEAD
=======
    """
    Perform a validation step over the entire validation dataset.

    Supports both single-crop and multi-crop batches.

    Returns:
        avg_val_loss_per_sample: Average validation loss per crop sample (B*X if multi-crop).
    """
>>>>>>> 7a3d4ae2
    network.eval()
    val_loss_epoch = 0.0
    total_samples = 0

    with torch.no_grad():
<<<<<<< HEAD
        for _, (crops, landmark_masks, _, _, _) in enumerate(val_data_loader):
=======
        for batch_idx, (crops, landmark_masks, landmark_coords, frames, filenames) in enumerate(val_data_loader):

            # Determine effective sample count
>>>>>>> 7a3d4ae2
            batch_size = crops.size(0)
            num_crops = crops.size(1) if crops.dim() == 6 else 1
            effective_batch_size = batch_size * num_crops

<<<<<<< HEAD
            if cfg.general.num_gpus > 0:
                crops = crops.cuda(non_blocking=True)
                landmark_masks = landmark_masks.cuda(non_blocking=True)

            with autocast(device_type="cuda", enabled=cfg.train.use_amp):
=======
            # ---- Multi-crop flatten: [B, X, C, D, H, W] -> [B*X, C, D, H, W]
            multi_crop = (crops.dim() == 6)
            if multi_crop:
                B, X = crops.shape[:2]
                crops = crops.view(B * X, *crops.shape[2:])
                landmark_masks = landmark_masks.view(B * X, *landmark_masks.shape[2:])

            # Move to GPU
            if cfg.general.num_gpus > 0:
                crops = crops.cuda(non_blocking=True)
                landmark_masks = landmark_masks.cuda(non_blocking=True)
                landmark_coords = landmark_coords.cuda(non_blocking=True)

            # Forward + loss
            with autocast(device_type='cuda', enabled=cfg.train.use_amp):
>>>>>>> 7a3d4ae2
                outputs = network(crops)
                val_loss = compute_landmark_mask_loss(outputs, landmark_masks, loss_function)

            val_loss_epoch += val_loss.item()
            total_samples += effective_batch_size

<<<<<<< HEAD
    return val_loss_epoch / max(total_samples, 1)
=======
            # Optional debug save: only safe in single-crop mode
            if cfg.debug.save_inputs and (not multi_crop):
                save_path = os.path.join(cfg.general.save_dir, f'val_batch_{batch_idx}')
                save_intermediate_results(
                    list(range(crops.size(0))), crops, landmark_masks, outputs, frames, filenames, save_path
                )

    avg_val_loss_per_sample = val_loss_epoch / max(total_samples, 1)
    return avg_val_loss_per_sample
>>>>>>> 7a3d4ae2


# ------------------------------------------------------------------------------
# ✅ LOG SETUP
# ------------------------------------------------------------------------------
def log_training_setup(cfg, logger):
    logger.info("========== Training Configuration ==========")
    logger.info(">>> Training Parameters")
    logger.info(f"AMP enabled           : {cfg.train.use_amp}")
    logger.info(f"Resume epoch          : {cfg.general.resume_epoch}")
    logger.info(f"Batch size            : {cfg.train.batch_size}")
    logger.info(f"Grad accum steps      : {cfg.train.grad_accum_steps}")
    logger.info(f"Learning rate         : {cfg.train.lr}")
    logger.info(f"Crop size             : {cfg.dataset.crop_size}")
    logger.info(f"Loss function         : {cfg.landmark_loss.name}")
    logger.info(f"Save directory        : {cfg.general.save_dir}")
    logger.info("============================================")


# ------------------------------------------------------------------------------
# ✅ TRAIN DRIVER
# ------------------------------------------------------------------------------
def train(config_file):
    assert os.path.isfile(config_file), f"Config not found: {config_file}"

    cfg = load_config(config_file)
    mode = "current" if cfg.general.resume_epoch >= 0 else "next"
    cfg.general.save_dir = get_run_dir(cfg.general.save_dir, mode)
    os.makedirs(cfg.general.save_dir, exist_ok=True)

    scaler = GradScaler() if cfg.train.use_amp else None

    np.random.seed(cfg.debug.seed)
    torch.manual_seed(cfg.debug.seed)
    if cfg.general.num_gpus > 0:
        torch.cuda.manual_seed(cfg.debug.seed)

    # dataloaders
    train_loader, num_modality, num_landmark_classes, num_train_cases = get_landmark_detection_dataloader(cfg, "train")
    val_loader, _, _, num_val_cases = get_landmark_detection_dataloader(cfg, "val")

    # network
    net_module = importlib.import_module("detection3d.network." + cfg.net.name)
    net = net_module.Net(num_modality, num_landmark_classes)
    max_stride = net.max_stride()
    net_module.parameters_kaiming_init(net)

<<<<<<< HEAD
    opt = optim.AdamW(net.parameters(), lr=cfg.train.lr,
                      betas=cfg.train.betas, weight_decay=cfg.train.weight_decay)
=======
    # training optimizer
    opt = optim.AdamW(net.parameters(), lr=cfg.train.lr, betas=cfg.train.betas, weight_decay=cfg.train.weight_decay)
    warmup_epochs = 10

    def lr_lambda(epoch):
        if epoch < warmup_epochs:
            return float(epoch + 1) / warmup_epochs
        # cosine decay after warmup
        progress = (epoch - warmup_epochs) / max(1, cfg.train.epochs - warmup_epochs)
        return 0.5 * (1.0 + np.cos(np.pi * progress))

    scheduler = torch.optim.lr_scheduler.LambdaLR(opt, lr_lambda)

>>>>>>> 7a3d4ae2

    if cfg.general.num_gpus > 0:
        net = nn.parallel.DataParallel(net, device_ids=list(range(cfg.general.num_gpus)))
        net = net.cuda()

    assert np.all(np.array(cfg.dataset.crop_size) % max_stride == 0), "Crop size not divisible by stride"

    # resume
    if cfg.general.resume_epoch >= 0:
        start_epoch, start_batch_idx = load_checkpoint(cfg.general.resume_epoch, net, opt, scaler, cfg.general.save_dir)
    else:
        start_epoch, start_batch_idx = 0, 0

    # loss
    if cfg.landmark_loss.name == "Focal":
        loss_func = FocalLoss(
            class_num=num_landmark_classes,
            alpha=cfg.landmark_loss.focal_obj_alpha,
            gamma=cfg.landmark_loss.focal_gamma,
            use_gpu=cfg.general.num_gpus > 0,
        )
    elif cfg.landmark_loss.name == "SigmoidFocal":
        loss_func = SigmoidFocalLossMultiChannel(
            class_num=num_landmark_classes,
            alpha=cfg.landmark_loss.focal_obj_alpha,
            gamma=cfg.landmark_loss.focal_gamma,
        )
    else:
        raise ValueError(f"Unknown loss: {cfg.landmark_loss.name}")

    # writer + logger
    writer = SummaryWriter(os.path.join(cfg.general.save_dir, "tensorboard"))
    shutil.copy(config_file, os.path.join(cfg.general.save_dir, os.path.basename(config_file)))

    logger = setup_logger(os.path.join(cfg.general.save_dir, "train_log.txt"), "lmk_det3d")
    log_training_setup(cfg, logger)

    # CSV logging
    csv_path = os.path.join(cfg.general.save_dir, "loss_log.csv")
    if not os.path.exists(csv_path):
        with open(csv_path, "w", newline="") as f:
            writer_csv = csv.writer(f)
            writer_csv.writerow(["epoch", "train_loss", "val_loss", "best_val_loss", "best_epoch"])

    # early stopper
    early_stopper = EarlyStopping(
        patience=cfg.train.early_stop_patience,
        min_delta=cfg.train.early_stop_min_delta,
        start_epoch=cfg.train.early_stop_start_epoch,
    )

    # tracking
    best_val_loss = float("inf")
    best_epoch = -1

    train_loss_epoch = 0.0
    train_batch_size = 0
<<<<<<< HEAD
    prev_epoch_idx = start_epoch
    optimizer_step_idx = 0
=======
    best_val_loss = float("inf")
    best_val_epoch = -1
    avg_val_loss_per_sample = float("nan")
>>>>>>> 7a3d4ae2

    loader_iter = tqdm(enumerate(train_loader, start=start_batch_idx), total=len(train_loader), desc="Training", unit="batch")

    logger.info(f"Training started with {num_train_cases} train cases, {num_val_cases} val cases")

    batch_idx = start_batch_idx

    for _, (crops, landmark_masks, _, frames, filenames) in loader_iter:

        begin_t = time.time()

        batch_size = crops.size(0)
        num_crops = crops.size(1) if crops.dim() == 6 else 1
        effective_batch_size = batch_size * num_crops

        train_batch_size += effective_batch_size

        loss, did_step = train_step(
            cfg, net, crops, landmark_masks, frames, filenames,
            loss_func, opt, scaler, writer,
            batch_idx=batch_idx,
            accum_steps=cfg.train.grad_accum_steps,
        )

        train_loss_epoch += loss.item()
        writer.add_scalar("Loss_batch/TrainLoss", loss.item(), batch_idx)

<<<<<<< HEAD
        if did_step:
            optimizer_step_idx += 1
            writer.add_scalar("Optimizer/step_idx", optimizer_step_idx, batch_idx)
=======
        epoch_idx = batch_idx * cfg.train.batch_size // num_train_cases  # keep epoch schedule IMAGE-based
        batch_duration = time.time() - begin_t
        sample_duration = batch_duration / effective_batch_size
>>>>>>> 7a3d4ae2

        # epoch estimate
        epoch_idx = batch_idx * cfg.train.batch_size // num_train_cases
        sample_duration = (time.time() - begin_t) / batch_size

        # epoch finished
        if epoch_idx > prev_epoch_idx:
            avg_train_loss = train_loss_epoch / max(train_batch_size, 1)
            avg_val_loss = val_step(cfg, net, val_loader, loss_func)

            # tensorboard
            writer.add_scalars("Loss_epoch", {"Train": avg_train_loss, "Validation": avg_val_loss}, epoch_idx)

            # ✅ always save "current"
            save_landmark_detection_checkpoint(
                net, opt, scaler,
                epoch_idx, batch_idx,
                cfg, config_file,
                max_stride, num_modality,
                tag="current"
            )

            # ✅ update best
            if avg_val_loss < best_val_loss:
                best_val_loss = avg_val_loss
                best_epoch = epoch_idx

                logger.info(f"[BEST] val improved -> {best_val_loss:.6f} (epoch {best_epoch})")

                save_landmark_detection_checkpoint(
                    net, opt, scaler,
                    epoch_idx, batch_idx,
                    cfg, config_file,
                    max_stride, num_modality,
                    tag="best"
                )

<<<<<<< HEAD
            # CSV logging
            with open(csv_path, "a", newline="") as f:
                writer_csv = csv.writer(f)
                writer_csv.writerow([epoch_idx, avg_train_loss, avg_val_loss, best_val_loss, best_epoch])

            # print log
            logger.info(
                f"epoch {epoch_idx} | train {avg_train_loss:.6f} | val {avg_val_loss:.6f} "
                f"| best {best_val_loss:.6f} @ {best_epoch} | time {sample_duration:.4f}s/vol"
            )

            # early stop
            should_stop = early_stopper.step(avg_val_loss, epoch_idx)
            writer.add_scalar("EarlyStop/best_val_loss", early_stopper.best, epoch_idx)
            writer.add_scalar("EarlyStop/patience_counter", early_stopper.counter, epoch_idx)
=======
            force_val = (cfg.general.resume_epoch >= 0 and prev_epoch_idx == cfg.general.resume_epoch)

            if epoch_idx == 1 or epoch_idx % cfg.val.interval == 0 or force_val:
                avg_val_loss_per_sample = val_step(cfg, net, val_data_loader, loss_func)

                # ---- Track best val loss ----
                if avg_val_loss_per_sample < best_val_loss:
                    best_val_loss = avg_val_loss_per_sample
                    best_val_epoch = epoch_idx

            msg = ('epoch: {}, batch: {}, train_loss: {:.6f}, val_loss: {:.6f}, '
                'best_val_loss: {:.6f} @ epoch {}, time: {:.4f} s/crop')

            logger.info(msg.format(
                epoch_idx, batch_idx,
                avg_train_loss_per_sample,
                avg_val_loss_per_sample,
                best_val_loss, best_val_epoch,
                sample_duration
            ))

            writer.add_scalars('Loss_epoch', {
                'Train': avg_train_loss_per_sample,
                'Validation': avg_val_loss_per_sample
            }, epoch_idx)

            # Optional: also log best val loss into TensorBoard
            writer.add_scalar('BestValLoss', best_val_loss, epoch_idx)
            writer.add_scalar('BestValEpoch', best_val_epoch, epoch_idx)
>>>>>>> 7a3d4ae2

            # reset
            train_loss_epoch = 0.0
            train_batch_size = 0
            prev_epoch_idx = epoch_idx

<<<<<<< HEAD
            if should_stop:
                logger.info(
                    f"[EARLY STOP] No improvement for {early_stopper.patience} epochs. "
                    f"Best val {early_stopper.best:.6f} @ epoch {early_stopper.best_epoch}. Stop at epoch {epoch_idx}."
                )
                break

=======
            # Save checkpoint
            if epoch_idx % cfg.train.save_epochs == 0 and start_epoch != epoch_idx:
                save_landmark_detection_checkpoint(net, opt, scaler, epoch_idx, batch_idx, cfg, config_file, max_stride, num_modality)
                start_epoch = epoch_idx
            
            current_lr = opt.param_groups[0]["lr"]
            writer.add_scalar("LR", current_lr, epoch_idx)
            logger.info(f"LR: {current_lr:.6e}")
            scheduler.step()
        
>>>>>>> 7a3d4ae2
        batch_idx += 1

    # flush leftover gradients at end
    if (batch_idx % cfg.train.grad_accum_steps) != 0:
        logger.info("[INFO] Flushing remaining accumulated gradients at end...")
        if cfg.train.use_amp:
            scaler.step(opt)
            scaler.update()
        else:
            opt.step()
        opt.zero_grad(set_to_none=True)

    writer.close()
    logger.info(f"Training finished. Save directory: {cfg.general.save_dir}")
    logger.info(f"Best val loss: {best_val_loss:.6f} at epoch {best_epoch}")<|MERGE_RESOLUTION|>--- conflicted
+++ resolved
@@ -123,7 +123,6 @@
     ignore_fraction = (ignore_count / mask_flat.shape[1]).mean().item()
     zero_pos_rate = (pos_count == 0).float().mean().item()
 
-<<<<<<< HEAD
     return pos_fraction, ignore_fraction, zero_pos_rate
 
 
@@ -134,17 +133,6 @@
                loss_func, optimizer, scaler, writer,
                batch_idx, accum_steps=1):
 
-=======
-def train_step(cfg, net, crops, landmark_masks, frames, filenames,
-               loss_func, optimizer, scaler, batch_idx):
-    """
-    One training step. Supports both single-crop and multi-crop batches.
-
-    Expected input shapes:
-      - single-crop: crops [B, C, D, H, W], masks [B, 1, D, H, W]
-      - multi-crop : crops [B, X, C, D, H, W], masks [B, X, 1, D, H, W]
-    """
->>>>>>> 7a3d4ae2
     net.train()
 
     # ---- Multi-crop flatten: [B, X, C, D, H, W] -> [B*X, C, D, H, W]
@@ -158,24 +146,18 @@
     if cfg.general.num_gpus > 0:
         crops = crops.cuda(non_blocking=True)
         landmark_masks = landmark_masks.cuda(non_blocking=True)
-
-<<<<<<< HEAD
+        crops = crops.cuda(non_blocking=True)
+        landmark_masks = landmark_masks.cuda(non_blocking=True)
+
     # zero gradients only at start of accumulation window
     if batch_idx % accum_steps == 0:
         optimizer.zero_grad(set_to_none=True)
 
     with autocast(device_type="cuda", enabled=cfg.train.use_amp):
-=======
-    optimizer.zero_grad(set_to_none=True)
-
-    # Forward + loss
-    with autocast(device_type='cuda', enabled=cfg.train.use_amp):
->>>>>>> 7a3d4ae2
         outputs = net(crops)
         loss = compute_landmark_mask_loss(outputs, landmark_masks, loss_func)
         loss_scaled = loss / accum_steps
 
-<<<<<<< HEAD
     if cfg.train.use_amp:
         scaler.scale(loss_scaled).backward()
     else:
@@ -200,20 +182,6 @@
 
     # optional save debug
     if cfg.debug.save_inputs:
-=======
-    # Backward
-    if cfg.train.use_amp:
-        scaler.scale(train_loss).backward()
-        scaler.step(optimizer)
-        scaler.update()
-    else:
-        train_loss.backward()
-        optimizer.step()
-
-    # Optional: Save debug outputs
-    # NOTE: frames/filenames are per-image, not per-crop. So only safe in single-crop mode.
-    if cfg.debug.save_inputs and (not multi_crop):
->>>>>>> 7a3d4ae2
         batch_size = crops.size(0)
         save_path = os.path.join(cfg.general.save_dir, f"batch_{batch_idx}")
         save_intermediate_results(
@@ -228,75 +196,26 @@
 # ✅ VALIDATION
 # ------------------------------------------------------------------------------
 def val_step(cfg, network, val_data_loader, loss_function):
-<<<<<<< HEAD
-=======
-    """
-    Perform a validation step over the entire validation dataset.
-
-    Supports both single-crop and multi-crop batches.
-
-    Returns:
-        avg_val_loss_per_sample: Average validation loss per crop sample (B*X if multi-crop).
-    """
->>>>>>> 7a3d4ae2
     network.eval()
     val_loss_epoch = 0.0
     total_samples = 0
 
     with torch.no_grad():
-<<<<<<< HEAD
         for _, (crops, landmark_masks, _, _, _) in enumerate(val_data_loader):
-=======
-        for batch_idx, (crops, landmark_masks, landmark_coords, frames, filenames) in enumerate(val_data_loader):
-
-            # Determine effective sample count
->>>>>>> 7a3d4ae2
             batch_size = crops.size(0)
-            num_crops = crops.size(1) if crops.dim() == 6 else 1
-            effective_batch_size = batch_size * num_crops
-
-<<<<<<< HEAD
+
             if cfg.general.num_gpus > 0:
                 crops = crops.cuda(non_blocking=True)
                 landmark_masks = landmark_masks.cuda(non_blocking=True)
 
             with autocast(device_type="cuda", enabled=cfg.train.use_amp):
-=======
-            # ---- Multi-crop flatten: [B, X, C, D, H, W] -> [B*X, C, D, H, W]
-            multi_crop = (crops.dim() == 6)
-            if multi_crop:
-                B, X = crops.shape[:2]
-                crops = crops.view(B * X, *crops.shape[2:])
-                landmark_masks = landmark_masks.view(B * X, *landmark_masks.shape[2:])
-
-            # Move to GPU
-            if cfg.general.num_gpus > 0:
-                crops = crops.cuda(non_blocking=True)
-                landmark_masks = landmark_masks.cuda(non_blocking=True)
-                landmark_coords = landmark_coords.cuda(non_blocking=True)
-
-            # Forward + loss
-            with autocast(device_type='cuda', enabled=cfg.train.use_amp):
->>>>>>> 7a3d4ae2
                 outputs = network(crops)
                 val_loss = compute_landmark_mask_loss(outputs, landmark_masks, loss_function)
 
             val_loss_epoch += val_loss.item()
             total_samples += effective_batch_size
 
-<<<<<<< HEAD
     return val_loss_epoch / max(total_samples, 1)
-=======
-            # Optional debug save: only safe in single-crop mode
-            if cfg.debug.save_inputs and (not multi_crop):
-                save_path = os.path.join(cfg.general.save_dir, f'val_batch_{batch_idx}')
-                save_intermediate_results(
-                    list(range(crops.size(0))), crops, landmark_masks, outputs, frames, filenames, save_path
-                )
-
-    avg_val_loss_per_sample = val_loss_epoch / max(total_samples, 1)
-    return avg_val_loss_per_sample
->>>>>>> 7a3d4ae2
 
 
 # ------------------------------------------------------------------------------
@@ -344,24 +263,8 @@
     max_stride = net.max_stride()
     net_module.parameters_kaiming_init(net)
 
-<<<<<<< HEAD
     opt = optim.AdamW(net.parameters(), lr=cfg.train.lr,
                       betas=cfg.train.betas, weight_decay=cfg.train.weight_decay)
-=======
-    # training optimizer
-    opt = optim.AdamW(net.parameters(), lr=cfg.train.lr, betas=cfg.train.betas, weight_decay=cfg.train.weight_decay)
-    warmup_epochs = 10
-
-    def lr_lambda(epoch):
-        if epoch < warmup_epochs:
-            return float(epoch + 1) / warmup_epochs
-        # cosine decay after warmup
-        progress = (epoch - warmup_epochs) / max(1, cfg.train.epochs - warmup_epochs)
-        return 0.5 * (1.0 + np.cos(np.pi * progress))
-
-    scheduler = torch.optim.lr_scheduler.LambdaLR(opt, lr_lambda)
-
->>>>>>> 7a3d4ae2
 
     if cfg.general.num_gpus > 0:
         net = nn.parallel.DataParallel(net, device_ids=list(range(cfg.general.num_gpus)))
@@ -419,14 +322,8 @@
 
     train_loss_epoch = 0.0
     train_batch_size = 0
-<<<<<<< HEAD
     prev_epoch_idx = start_epoch
     optimizer_step_idx = 0
-=======
-    best_val_loss = float("inf")
-    best_val_epoch = -1
-    avg_val_loss_per_sample = float("nan")
->>>>>>> 7a3d4ae2
 
     loader_iter = tqdm(enumerate(train_loader, start=start_batch_idx), total=len(train_loader), desc="Training", unit="batch")
 
@@ -454,15 +351,9 @@
         train_loss_epoch += loss.item()
         writer.add_scalar("Loss_batch/TrainLoss", loss.item(), batch_idx)
 
-<<<<<<< HEAD
         if did_step:
             optimizer_step_idx += 1
             writer.add_scalar("Optimizer/step_idx", optimizer_step_idx, batch_idx)
-=======
-        epoch_idx = batch_idx * cfg.train.batch_size // num_train_cases  # keep epoch schedule IMAGE-based
-        batch_duration = time.time() - begin_t
-        sample_duration = batch_duration / effective_batch_size
->>>>>>> 7a3d4ae2
 
         # epoch estimate
         epoch_idx = batch_idx * cfg.train.batch_size // num_train_cases
@@ -500,7 +391,6 @@
                     tag="best"
                 )
 
-<<<<<<< HEAD
             # CSV logging
             with open(csv_path, "a", newline="") as f:
                 writer_csv = csv.writer(f)
@@ -516,44 +406,12 @@
             should_stop = early_stopper.step(avg_val_loss, epoch_idx)
             writer.add_scalar("EarlyStop/best_val_loss", early_stopper.best, epoch_idx)
             writer.add_scalar("EarlyStop/patience_counter", early_stopper.counter, epoch_idx)
-=======
-            force_val = (cfg.general.resume_epoch >= 0 and prev_epoch_idx == cfg.general.resume_epoch)
-
-            if epoch_idx == 1 or epoch_idx % cfg.val.interval == 0 or force_val:
-                avg_val_loss_per_sample = val_step(cfg, net, val_data_loader, loss_func)
-
-                # ---- Track best val loss ----
-                if avg_val_loss_per_sample < best_val_loss:
-                    best_val_loss = avg_val_loss_per_sample
-                    best_val_epoch = epoch_idx
-
-            msg = ('epoch: {}, batch: {}, train_loss: {:.6f}, val_loss: {:.6f}, '
-                'best_val_loss: {:.6f} @ epoch {}, time: {:.4f} s/crop')
-
-            logger.info(msg.format(
-                epoch_idx, batch_idx,
-                avg_train_loss_per_sample,
-                avg_val_loss_per_sample,
-                best_val_loss, best_val_epoch,
-                sample_duration
-            ))
-
-            writer.add_scalars('Loss_epoch', {
-                'Train': avg_train_loss_per_sample,
-                'Validation': avg_val_loss_per_sample
-            }, epoch_idx)
-
-            # Optional: also log best val loss into TensorBoard
-            writer.add_scalar('BestValLoss', best_val_loss, epoch_idx)
-            writer.add_scalar('BestValEpoch', best_val_epoch, epoch_idx)
->>>>>>> 7a3d4ae2
 
             # reset
             train_loss_epoch = 0.0
             train_batch_size = 0
             prev_epoch_idx = epoch_idx
 
-<<<<<<< HEAD
             if should_stop:
                 logger.info(
                     f"[EARLY STOP] No improvement for {early_stopper.patience} epochs. "
@@ -561,18 +419,6 @@
                 )
                 break
 
-=======
-            # Save checkpoint
-            if epoch_idx % cfg.train.save_epochs == 0 and start_epoch != epoch_idx:
-                save_landmark_detection_checkpoint(net, opt, scaler, epoch_idx, batch_idx, cfg, config_file, max_stride, num_modality)
-                start_epoch = epoch_idx
-            
-            current_lr = opt.param_groups[0]["lr"]
-            writer.add_scalar("LR", current_lr, epoch_idx)
-            logger.info(f"LR: {current_lr:.6e}")
-            scheduler.step()
-        
->>>>>>> 7a3d4ae2
         batch_idx += 1
 
     # flush leftover gradients at end
