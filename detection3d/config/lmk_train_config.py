--- conflicted
+++ resolved
@@ -15,36 +15,14 @@
 
 # landmark label starts from 1, 0 represents the background.
 __C.general.target_landmark_label = {
-    "Or-Left": 1,
-    "Or-Right": 2,
-    "Po-Left": 3,
-    "Po-Right": 4,
-    "Nasion": 5,
-    "S": 6,
-    "Ba": 7,
-    "ANS": 8,
-    "A": 9,
-    "PNS": 10,
-    "CI": 11,
-    "J-Left": 12,
-    "J-Right": 13,
-    "J_PVA": 14,
-    "B": 15,
-    "Pog": 16,
-    "Me": 17,
-    "Gn": 18,
-    "Go_Inf-Left": 19,
-    "Go_Inf-Right": 20,
-    "Go_Sup-Left": 21,
-    "Go_Sup-Right": 22,
-    "Co_Pos-Left": 23,
-    "Co_Pos-Right": 24,
-    "Co_Sup-Left": 25,
-    "Co_Sup-Right": 26,
-    "H": 27,
-    "Sn": 28,
-    "Cm": 29,
-    "Ls": 30,
+    'A': 1,
+    'B': 2,
+    'C': 3,
+    'D': 4,
+    'E': 5,
+    'F': 6,
+    'G': 7,
+    'H': 8,
 }
 
 __C.general.save_dir = './saves/weights'
@@ -58,34 +36,21 @@
 ##################################
 __C.dataset = {}
 
-__C.dataset.crop_spacing = [0.5, 0.5, 0.5]      # mm
+__C.dataset.crop_spacing = [2, 2, 2]      # mm
 
-<<<<<<< HEAD
-__C.dataset.crop_size = [128, 128, 128]   # voxel
+__C.dataset.crop_size = [96, 96, 96]   # voxel
 
 __C.dataset.pad_size = [8, 8, 8]   # voxel, must be multiple of stride
 
-__C.dataset.sampling_size = [48, 48, 48]      # voxel
+__C.dataset.sampling_size = [6, 6, 6]      # voxel
 
 __C.dataset.positive_upper_bound = 3    # voxel
 
-__C.dataset.negative_lower_bound = 6
+__C.dataset.negative_lower_bound = 6    # voxel
 
-__C.dataset.num_pos_patches_per_image =  32 # This should not be same as Number of landmarks...Rather i should be less than number of positive pertubes
+__C.dataset.num_pos_patches_per_image = 8 # This should be same as number of landmarks 
 
-__C.dataset.num_neg_patches_per_image = 24
-=======
-__C.dataset.crop_size = [128,128,128]
-__C.dataset.sampling_size = [32,32,32]
-
-__C.dataset.num_pos_patches_per_image = 32
-__C.dataset.num_neg_patches_per_image = 32
-
-__C.dataset.positive_upper_bound = 3
-__C.dataset.negative_lower_bound = 6
-
-__C.dataset.pad_size = [8, 8, 8]   # voxel, must be multiple of stride
->>>>>>> 7a3d4ae2
+__C.dataset.num_neg_patches_per_image = 16
 
 # crop intensity normalizers (to [-1,1])
 # one normalizer corresponds to one input modality
@@ -122,7 +87,7 @@
 
 __C.augmentation.translation = 5  # mm
 
-__C.augmentation.affine_p = 0.5 
+__C.augmentation.affine_p = 0.3 
 
 # ------------------ Flip ------------------
 __C.augmentation.flip_turn_on = True
@@ -134,34 +99,34 @@
 
 __C.augmentation.elastic_num_control_points = 4
 
-__C.augmentation.elastic_max_displacement = 3.0   # mm
+__C.augmentation.elastic_max_displacement = 2.0   # mm
 
 __C.augmentation.elastic_locked_borders = 1
 
-__C.augmentation.elastic_p = 0.5
+__C.augmentation.elastic_p = 0.3
 
 # ------------------ Motion ------------------
 __C.augmentation.motion_turn_on = True
 
 __C.augmentation.motion_num_transforms = 1
 
-__C.augmentation.motion_p = 0.5
+__C.augmentation.motion_p = 0.1
 
 # ------------------ Noise ------------------
 __C.augmentation.noise_turn_on = True
 
 __C.augmentation.noise_mean = 0.0
 
-__C.augmentation.noise_std = 0.04
+__C.augmentation.noise_std = 0.02
 
-__C.augmentation.noise_p = 0.5
+__C.augmentation.noise_p = 0.3
 
 # ------------------ Gamma ------------------
 __C.augmentation.gamma_turn_on = True
 
 __C.augmentation.log_gamma = [-0.2, 0.2]
 
-__C.augmentation.gamma_p = 0.4
+__C.augmentation.gamma_p = 0.3
 
 ##################################
 # loss function
@@ -188,11 +153,11 @@
 
 __C.train.use_amp = True
 
-__C.train.epochs = 3001
+__C.train.epochs = 2001
 
 __C.train.batch_size = 4
 
-__C.train.num_threads = 8
+__C.train.num_threads = 4
 
 __C.train.lr = 3e-4
 
